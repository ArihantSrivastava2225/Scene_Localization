--- conflicted
+++ resolved
@@ -194,7 +194,7 @@
             avg_loss.update_state(total_loss)
 
             if step % 10 == 0:
-                print(f"Step {step}: loss={total_loss:.4f}, focal={loss_info['focal']:.4f}, con={loss_info['contrastive']:.4f}")
+                print(f"Step {step}: loss={total_loss:.4f}, focal={loss_info['focal']:.4f}, reg={loss_info['reg_loss']:.4f}, con={loss_info['contrastive']:.4f}")
         
         print(f"Epoch {epoch + 1} finished. Avg Loss: {avg_loss.result().numpy():.4f}")
         os.makedirs(save_dir, exist_ok=True)
@@ -284,11 +284,7 @@
             avg_loss.update_state(total_loss)
 
             if step % 10 == 0:
-<<<<<<< HEAD
-                print(f"Step {step}: loss={total_loss:.4f}, focal={loss_info['focal']:.4f}, con={loss_info['contrastive']:.4f}")
-=======
                 print(f"Step {step}: loss={total_loss:.4f}, focal={loss_info['focal']:.4f}, reg={loss_info['reg_loss']:.4f}, con={loss_info['contrastive']:.4f}")
->>>>>>> a9bad422
         
         print(f"Epoch {epoch + 1} finished. Avg Loss: {avg_loss.result().numpy():.4f}")
         os.makedirs(save_dir, exist_ok=True)
